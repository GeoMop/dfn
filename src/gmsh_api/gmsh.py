--- conflicted
+++ resolved
@@ -3,12 +3,8 @@
 import gmsh
 import numpy as np
 import itertools
-<<<<<<< HEAD
 from collections import defaultdict
 
-=======
-import enum
->>>>>>> b78ea846
 
 """
 Structure:
@@ -95,12 +91,6 @@
 
 # Initialize class attribute
 Region.default_region = [Region.get("default_{}d".format(dim), dim) for dim in range(4)]
-<<<<<<< HEAD
-=======
-
-
-
-
 class MeshFormat(enum.IntEnum):
     msh = 1
     unv = 2
@@ -127,7 +117,6 @@
     matlab = 50
 
 
->>>>>>> b78ea846
 DimTag = Tuple[int, int]
 
 
@@ -459,11 +448,6 @@
         gmsh.finalize()
 
 
-<<<<<<< HEAD
-class GeometryOCC(GeometryBase):
-=======
-
->>>>>>> b78ea846
 
 
 
